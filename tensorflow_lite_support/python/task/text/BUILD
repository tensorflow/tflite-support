--- conflicted
+++ resolved
@@ -35,26 +35,28 @@
 )
 
 py_library(
-<<<<<<< HEAD
-    name = "bert_nl_classifier",
-    srcs = [
-        "bert_nl_classifier.py",
-=======
     name = "nl_classifier",
     srcs = [
         "nl_classifier.py",
->>>>>>> 46cd0369
     ],
     visibility = ["//visibility:public"],
     deps = [
         "//tensorflow_lite_support/python/task/core:base_options",
-<<<<<<< HEAD
-        "//tensorflow_lite_support/python/task/processor/proto:classifications_pb2",
-        "//tensorflow_lite_support/python/task/text/pybinds:_pywrap_bert_nl_classifier",
-=======
         "//tensorflow_lite_support/python/task/processor/proto:classification_options_pb2",
         "//tensorflow_lite_support/python/task/processor/proto:classifications_pb2",
         "//tensorflow_lite_support/python/task/text/pybinds:_pywrap_nl_classifier",
->>>>>>> 46cd0369
+    ],
+)
+
+py_library(
+    name = "bert_nl_classifier",
+    srcs = [
+        "bert_nl_classifier.py",
+    ],
+    visibility = ["//visibility:public"],
+    deps = [
+        "//tensorflow_lite_support/python/task/core:base_options",
+        "//tensorflow_lite_support/python/task/processor/proto:classifications_pb2",
+        "//tensorflow_lite_support/python/task/text/pybinds:_pywrap_bert_nl_classifier",
     ],
 )