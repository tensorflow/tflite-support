--- conflicted
+++ resolved
@@ -33,10 +33,7 @@
     ],
     deps = [
         "//tensorflow_lite_support/python/task/audio:audio_classifier",
-<<<<<<< HEAD
-=======
         "//tensorflow_lite_support/python/task/audio/core:audio_record",
->>>>>>> 9f64b9ed
         "//tensorflow_lite_support/python/task/audio/core:tensor_audio",
         "//tensorflow_lite_support/python/task/core/proto:base_options_py_pb2",
         "//tensorflow_lite_support/python/task/processor/proto:class_pb2",
