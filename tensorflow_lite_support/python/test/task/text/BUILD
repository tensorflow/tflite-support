--- conflicted
+++ resolved
@@ -47,26 +47,14 @@
 )
 
 py_test(
-<<<<<<< HEAD
-    name = "bert_question_answerer_test",
-    srcs = ["bert_question_answerer_test.py"],
-    data = [
-        "//tensorflow_lite_support/cc/test/testdata/task/text:albert_model",
-        "//tensorflow_lite_support/cc/test/testdata/task/text:mobile_bert_model",
-=======
     name = "nl_classifier_test",
     srcs = ["nl_classifier_test.py"],
     data = [
         "//tensorflow_lite_support/cc/test/testdata/task/text:nl_classifier_models",
->>>>>>> f559ab87
     ],
     deps = [
         # build rule placeholder: tensorflow dep,
         "//tensorflow_lite_support/python/task/core:base_options",
-<<<<<<< HEAD
-        "//tensorflow_lite_support/python/task/processor/proto:qa_answers_pb2",
-        "//tensorflow_lite_support/python/task/text:bert_question_answerer",
-=======
         "//tensorflow_lite_support/python/task/processor/proto:class_pb2",
         "//tensorflow_lite_support/python/task/processor/proto:classification_options_pb2",
         "//tensorflow_lite_support/python/task/processor/proto:classifications_pb2",
@@ -88,7 +76,23 @@
         "//tensorflow_lite_support/python/task/processor/proto:class_pb2",
         "//tensorflow_lite_support/python/task/processor/proto:classifications_pb2",
         "//tensorflow_lite_support/python/task/text:bert_nl_classifier",
->>>>>>> f559ab87
+        "//tensorflow_lite_support/python/test:test_util",
+        "@absl_py//absl/testing:parameterized",
+    ],
+)
+
+py_test(
+    name = "bert_question_answerer_test",
+    srcs = ["bert_question_answerer_test.py"],
+    data = [
+        "//tensorflow_lite_support/cc/test/testdata/task/text:albert_model",
+        "//tensorflow_lite_support/cc/test/testdata/task/text:mobile_bert_model",
+    ],
+    deps = [
+        # build rule placeholder: tensorflow dep,
+        "//tensorflow_lite_support/python/task/core:base_options",
+        "//tensorflow_lite_support/python/task/processor/proto:qa_answers_pb2",
+        "//tensorflow_lite_support/python/task/text:bert_question_answerer",
         "//tensorflow_lite_support/python/test:test_util",
         "@absl_py//absl/testing:parameterized",
     ],
