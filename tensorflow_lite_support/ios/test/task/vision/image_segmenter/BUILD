--- conflicted
+++ resolved
@@ -19,11 +19,6 @@
     deps = [
         "//tensorflow_lite_support/ios/task/vision:TFLImageSegmenter",
         "//tensorflow_lite_support/ios/task/vision/utils:GMLImageUtils",
-<<<<<<< HEAD
-
-=======
-        "//tensorflow_lite_support/ios/test/task/vision/utils:GMLImageHelpers",
->>>>>>> e109aa00
     ],
 )
 
