--- conflicted
+++ resolved
@@ -201,11 +201,7 @@
                  nil         // expectedDisplaName
   );
   VerifyCategory(categories[1],
-<<<<<<< HEAD
-                 500,                    // expectedIndex
-=======
                  500,  // expectedIndex
->>>>>>> dffd47dc
                  0.019531,               // expectedScore
                  @"Inside, small room",  // expectedLabel
                  nil                     // expectedDisplaName
@@ -286,11 +282,7 @@
                                                                     .categories];
 }
 
-<<<<<<< HEAD
-- (void)testInferenceWithClassNameBlackListAndWhiteListFails {
-=======
 - (void)testInferenceWithClassNameAllowListAndDenyListFails {
->>>>>>> dffd47dc
   TFLAudioClassifierOptions *options =
       [[TFLAudioClassifierOptions alloc] initWithModelPath:self.modelPath];
   options.classificationOptions.labelAllowList = @[ @"Speech" ];
@@ -350,11 +342,8 @@
                                                             .categories];
 }
 
-<<<<<<< HEAD
-=======
 #pragma clang diagnostic push
 #pragma clang diagnostic ignored "-Wnonnull"
->>>>>>> dffd47dc
 - (void)testCreateAudioClassifierWithNilOptionsFails {
   NSError *error = nil;
   TFLAudioClassifier *audioClassifier = [TFLAudioClassifier audioClassifierWithOptions:nil
@@ -382,10 +371,7 @@
               @"audioTensor argument cannot be nil."    // expectedErrorMessage
   );
 }
-<<<<<<< HEAD
-=======
 #pragma clang diagnostic pop
->>>>>>> dffd47dc
 
 @end
 
