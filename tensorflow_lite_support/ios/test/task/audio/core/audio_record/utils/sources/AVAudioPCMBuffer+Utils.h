// Copyright 2022 The TensorFlow Authors. All Rights Reserved.
//
// Licensed under the Apache License, Version 2.0 (the "License");
// you may not use this file except in compliance with the License.
// You may obtain a copy of the License at
//
// http://www.apache.org/licenses/LICENSE-2.0
//
// Unless required by applicable law or agreed to in writing, software
// distributed under the License is distributed on an "AS IS" BASIS,
// WITHOUT WARRANTIES OR CONDITIONS OF ANY KIND, either express or implied.
// See the License for the specific language governing permissions and
// limitations under the License.

#import <AVFoundation/AVFoundation.h>
#import <Foundation/Foundation.h>
#import "tensorflow_lite_support/ios/task/audio/core/sources/TFLAudioFormat.h"
#import "tensorflow_lite_support/ios/task/audio/core/sources/TFLFloatBuffer.h"

NS_ASSUME_NONNULL_BEGIN

@interface AVAudioPCMBuffer (Utils)

@property(nonatomic, readonly, nullable) TFLFloatBuffer *floatBuffer;

- (AVAudioPCMBuffer *)bufferUsingAudioConverter:(AVAudioConverter *)audioConverter;

+ (nullable AVAudioPCMBuffer *)loadPCMBufferFromFileWithPath:(NSString *)path
                                            processingFormat:(AVAudioFormat *)processingFormat;

+ (nullable AVAudioPCMBuffer *)loadPCMBufferFromFileWithPath:(NSString *)path
                                                 audioFormat:(TFLAudioFormat *)audioFormat
    NS_SWIFT_NAME(loadPCMBufferFromFile(withPath:audioFormat:));
<<<<<<< HEAD

=======
>>>>>>> dffd47dc

@end

NS_ASSUME_NONNULL_END<|MERGE_RESOLUTION|>--- conflicted
+++ resolved
@@ -31,10 +31,6 @@
 + (nullable AVAudioPCMBuffer *)loadPCMBufferFromFileWithPath:(NSString *)path
                                                  audioFormat:(TFLAudioFormat *)audioFormat
     NS_SWIFT_NAME(loadPCMBufferFromFile(withPath:audioFormat:));
-<<<<<<< HEAD
-
-=======
->>>>>>> dffd47dc
 
 @end
 
