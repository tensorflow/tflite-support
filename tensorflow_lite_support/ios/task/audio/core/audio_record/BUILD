--- conflicted
+++ resolved
@@ -18,9 +18,6 @@
         "//tensorflow_lite_support/ios/task/audio/core:TFLAudioFormat",
         "//tensorflow_lite_support/ios/task/audio/core:TFLFloatBuffer",
         "//tensorflow_lite_support/ios/task/audio/core:TFLRingBuffer",
-<<<<<<< HEAD
-=======
         "//third_party/apple_frameworks:AVFoundation",
->>>>>>> 508d7b73
     ],
 )