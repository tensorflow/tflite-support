# TensorFlow Lite Task Library

load(
    "@org_tensorflow//tensorflow/lite/ios:ios.bzl",
    "TFL_MINIMUM_OS_VERSION",
    "tflite_ios_framework",
)

load(
    "//tensorflow_lite_support/ios:ios.bzl",
<<<<<<< HEAD
    "strip_c_api_include_path_prefix",
    "strip_ios_api_include_path_prefix",
=======
    "TFL_TASK_MINIMUM_OS_VERSION",
    "strip_api_include_path_prefix",
>>>>>>> fe7cdcd9
)

load(
    "@build_bazel_rules_apple//apple:ios.bzl",
    "ios_static_framework",
)

package(
    default_visibility = ["//tensorflow_lite_support:users"],
    licenses = ["notice"],  # Apache 2.0
)

strip_api_include_path_prefix(
    name = "strip_api_include_path",
    hdr_labels = [
        "//tensorflow_lite_support/c/task/text:bert_nl_classifier.h",
        "//tensorflow_lite_support/c/task/text:nl_classifier.h",
        "//tensorflow_lite_support/c/task/text:nl_classifier_common.h",
        "//tensorflow_lite_support/c/task/text:bert_question_answerer.h",
        "//tensorflow_lite_support/c/task/vision:image_classifier.h",
        "//tensorflow_lite_support/c/task/vision:object_detector.h",
        "//tensorflow_lite_support/c/task/vision:image_segmenter.h",
        "//tensorflow_lite_support/c/task/processor:bounding_box.h",
        "//tensorflow_lite_support/c/task/vision/core:frame_buffer.h",
        "//tensorflow_lite_support/c/task/processor:classification_result.h",
        "//tensorflow_lite_support/c/task/processor:detection_result.h",
        "//tensorflow_lite_support/c/task/processor:segmentation_result.h",
        "//tensorflow_lite_support/c/task/processor:classification_options.h",
        "//tensorflow_lite_support/c/task/processor:category.h",
        "//tensorflow_lite_support/c/task/core:base_options.h",
        "//tensorflow_lite_support/c:common.h",
        "//tensorflow_lite_support/ios/task/text/nlclassifier:Sources/TFLBertNLClassifier.h",
        "//tensorflow_lite_support/ios/task/text/nlclassifier:Sources/TFLNLClassifier.h",
        "//tensorflow_lite_support/ios/task/text/qa:Sources/TFLBertQuestionAnswerer.h",
        "//tensorflow_lite_support/ios/task/vision:sources/TFLImageClassifier.h",
        "//tensorflow_lite_support/ios/task/vision:sources/TFLObjectDetector.h",
        "//tensorflow_lite_support/ios/task/vision:sources/TFLImageSegmenter.h",
        "//tensorflow_lite_support/ios:sources/TFLCommon.h",
        "//tensorflow_lite_support/ios/task/core:sources/TFLBaseOptions.h",
        "//tensorflow_lite_support/ios/task/processor:sources/TFLClassificationOptions.h",
        "//tensorflow_lite_support/ios/task/processor:sources/TFLCategory.h",
        "//tensorflow_lite_support/ios/task/processor:sources/TFLClassificationResult.h",
        "//tensorflow_lite_support/ios/task/processor:sources/TFLDetectionResult.h",
        "//tensorflow_lite_support/ios/task/processor:sources/TFLSegmentationResult.h",
        "//tensorflow_lite_support/odml/ios/image:apis/GMLImage.h",
    ],
)

strip_ios_api_include_path_prefix(
    name = "strip_ios_api_include_path",
     hdr_labels = [
        "//tensorflow_lite_support/ios/task/vision:sources/TFLImageEmbedder.h",
        "//tensorflow_lite_support/ios/task/vision:sources/TFLImageClassifier.h",
        "//tensorflow_lite_support/ios/task/vision:sources/TFLObjectDetector.h",
        "//tensorflow_lite_support/ios/task/vision:sources/TFLImageSegmenter.h",
        "//tensorflow_lite_support/ios:sources/TFLCommon.h",
        "//tensorflow_lite_support/ios/task/core:sources/TFLBaseOptions.h",
        "//tensorflow_lite_support/ios/task/processor:sources/TFLClassificationOptions.h",
        "//tensorflow_lite_support/ios/task/processor:sources/TFLCategory.h",
        "//tensorflow_lite_support/ios/task/processor:sources/TFLClassificationResult.h",
        "//tensorflow_lite_support/ios/task/processor:sources/TFLDetectionResult.h",
        "//tensorflow_lite_support/ios/task/processor:sources/TFLSegmentationResult.h",
        "//tensorflow_lite_support/odml/ios/image:apis/GMLImage.h",
    ],
)

# This target builds a monolithic static framework for the TFLite Text API,
# which includes the TFLite runtime in it.
#
# bazel build -c opt --config=ios_fat //tensorflow_lite_support/ios:TensorFlowLiteTaskTextC_framework
tflite_ios_framework(
    name = "TensorFlowLiteTaskTextC_framework",
    hdrs = [
        ":bert_nl_classifier.h",
        ":bert_question_answerer.h",
        ":nl_classifier.h",
        ":nl_classifier_common.h",
    ],
    allowlist_symbols_file = ":allowlist_TensorFlowLiteTaskText.txt",
    bundle_name = "TensorFlowLiteTaskTextC",
    minimum_os_version = TFL_MINIMUM_OS_VERSION,
    deps = [
        "//tensorflow_lite_support/c/task/text:bert_nl_classifier",
        "//tensorflow_lite_support/c/task/text:bert_question_answerer",
        "//tensorflow_lite_support/c/task/text:nl_classifier",
    ],
)

objc_library(
    name = "TFLCommon",
    hdrs = [
        "sources/TFLCommon.h",
    ],
    module_name = "TFLCommon",
    visibility = [
        "//tensorflow_lite_support:__subpackages__",
    ],
)

objc_library(
    name = "TFLCommonUtils",
    srcs = [
        "sources/TFLCommonUtils.m",
    ],
    hdrs = [
        "sources/TFLCommonUtils.h",
    ],
    module_name = "TFLCommonUtils",
    visibility = [
        "//tensorflow_lite_support:__subpackages__",
    ],
    deps = [
        "//tensorflow_lite_support/c:common",
        "//tensorflow_lite_support/ios:TFLCommon",
    ],
)

<<<<<<< HEAD
# Xcode 12 does not support ios fat libraries. Frameworks built for multiple
# architectures should be compiled into a .xcframework inside. Bazel currently
# does not support building .xcframework. You have to build the framework
# for the architecture you decide to test on.
# Use the below command to build for arm64 which lets you test the library on
# iOS devices.
=======
>>>>>>> fe7cdcd9
# bazel build -c opt --config=ios_arm64 //tensorflow_lite_support/ios:TensorFlowLiteTaskVision_framework
ios_static_framework(
    name = "TensorFlowLiteTaskVision_framework",
    hdrs = [
        ":TFLImageClassifier.h",
        ":TFLObjectDetector.h",
        ":TFLImageSegmenter.h",
        ":TFLCommon.h",
        ":TFLBaseOptions.h",
        ":TFLClassificationOptions.h",
        ":TFLCategory.h",
        ":TFLClassificationResult.h",
        ":TFLDetectionResult.h",
        ":TFLSegmentationResult.h",
        ":GMLImage.h",
    ],
<<<<<<< HEAD
    bundle_name = "TensorFlowLiteTaskVision_framework",
    minimum_os_version = "11.0",
=======
    bundle_name = "TensorFlowLiteTaskVision",
    minimum_os_version = TFL_TASK_MINIMUM_OS_VERSION,
>>>>>>> fe7cdcd9
    deps = [
        "//tensorflow_lite_support/ios/task/vision:TFLImageClassifier",
        "//tensorflow_lite_support/ios/task/vision:TFLObjectDetector",
        "//tensorflow_lite_support/ios/task/vision:TFLImageSegmenter",
    ],
<<<<<<< HEAD
)
=======
)

ios_static_framework(
    name = "TensorFlowLiteTaskText_framework",
    hdrs = [
        ":TFLBertNLClassifier.h",
        ":TFLNLClassifier.h",
        ":TFLBertQuestionAnswerer.h",
    ],
    bundle_name = "TensorFlowLiteTaskText",
    minimum_os_version = TFL_MINIMUM_OS_VERSION,
    deps = [
        "//tensorflow_lite_support/ios/task/text/nlclassifier:TFLBertNLClassifier",
        "//tensorflow_lite_support/ios/task/text/nlclassifier:TFLNLClassifier",
        "//tensorflow_lite_support/ios/task/text/qa:TFLBertQuestionAnswerer",
    ],
)
>>>>>>> fe7cdcd9
<|MERGE_RESOLUTION|>--- conflicted
+++ resolved
@@ -8,13 +8,9 @@
 
 load(
     "//tensorflow_lite_support/ios:ios.bzl",
-<<<<<<< HEAD
-    "strip_c_api_include_path_prefix",
-    "strip_ios_api_include_path_prefix",
-=======
     "TFL_TASK_MINIMUM_OS_VERSION",
+    "TFL_TASK_COREML_MINIMUM_OS_VERSION",
     "strip_api_include_path_prefix",
->>>>>>> fe7cdcd9
 )
 
 load(
@@ -132,15 +128,12 @@
     ],
 )
 
-<<<<<<< HEAD
 # Xcode 12 does not support ios fat libraries. Frameworks built for multiple
 # architectures should be compiled into a .xcframework inside. Bazel currently
 # does not support building .xcframework. You have to build the framework
 # for the architecture you decide to test on.
 # Use the below command to build for arm64 which lets you test the library on
 # iOS devices.
-=======
->>>>>>> fe7cdcd9
 # bazel build -c opt --config=ios_arm64 //tensorflow_lite_support/ios:TensorFlowLiteTaskVision_framework
 ios_static_framework(
     name = "TensorFlowLiteTaskVision_framework",
@@ -157,21 +150,13 @@
         ":TFLSegmentationResult.h",
         ":GMLImage.h",
     ],
-<<<<<<< HEAD
-    bundle_name = "TensorFlowLiteTaskVision_framework",
-    minimum_os_version = "11.0",
-=======
     bundle_name = "TensorFlowLiteTaskVision",
-    minimum_os_version = TFL_TASK_MINIMUM_OS_VERSION,
->>>>>>> fe7cdcd9
+    minimum_os_version = TFL_TASK_COREML_MINIMUM_OS_VERSION,
     deps = [
         "//tensorflow_lite_support/ios/task/vision:TFLImageClassifier",
         "//tensorflow_lite_support/ios/task/vision:TFLObjectDetector",
         "//tensorflow_lite_support/ios/task/vision:TFLImageSegmenter",
     ],
-<<<<<<< HEAD
-)
-=======
 )
 
 ios_static_framework(
@@ -188,5 +173,4 @@
         "//tensorflow_lite_support/ios/task/text/nlclassifier:TFLNLClassifier",
         "//tensorflow_lite_support/ios/task/text/qa:TFLBertQuestionAnswerer",
     ],
-)
->>>>>>> fe7cdcd9
+)